#!/usr/bin/env groovy
/*
    Common groovy methods that can be reused by the pipeline jobs.
*/

import groovy.json.JsonSlurper

def prepareNode() {
    /*
        Installs the required packages needed by the Jenkins node to
        run and execute the cephci test suites.
    */
    withCredentials([
        usernamePassword(
            credentialsId: 'psi-ceph-jenkins',
            usernameVariable: 'OSPUSER',
            passwordVariable: 'OSPCRED'
        )
    ]) {
        def ospMap = [
            "globals": [
                "openstack-credentials": [
                    "username": OSPUSER,
                    "password": OSPCRED,
                    "auth-url": "https://rhos-d.infra.prod.upshift.rdu2.redhat.com:13000",
                    "auth-version": "3.x_password",
                    "tenant-name": "ceph-jenkins",
                    "service-region": "regionOne",
                    "domain": "redhat.com",
                    "tenant-domain-id": "62cf1b5ec006489db99e2b0ebfb55f57"
                ]
            ]
        ]
        writeYaml file: "${env.HOME}/osp-cred-ci-2.yaml", data: ospMap, overwrite: true
    }

    sh (script: "bash ${env.WORKSPACE}/pipeline/vars/node_bootstrap.bash")
}

def getCvpVariable() {
    /*
        Returns the cvp variable after processing the CI message
    */
    def ciMessage = getCIMessageMap()
    def cvp = ciMessage.CVP ?: false
    return cvp
}

def getCLIArgsFromMessage() {
    /*
        Returns the arguments required for CLI after processing the CI message
    */
    // Processing CI_MESSAGE parameter, it can be empty
    def cmd = ""
    def jsonCIMsg = getCIMessageMap()

    if (! getCvpVariable()) {
        env.composeId = jsonCIMsg.compose_id

        // Don't use Elvis operator
        if (! env.composeUrl ) {
            env.composeUrl = jsonCIMsg.compose_url
        }

        // Don't use Elvis operator
        if (! env.rhcephVersion ) {
            // get rhbuild value from RHCEPH-5.0-RHEL-8.yyyymmdd.ci.x
            env.rhcephVersion = env.composeId.substring(7,17).toLowerCase()
        }

        cmd += " --rhs-ceph-repo ${env.composeUrl}"

        if (!env.containerized || (env.containerized && "${env.containerized}" == "true")) {
            def (dockerDTR, dockerImage1, dockerImage2Tag) = (jsonCIMsg.repository).split('/')
            def (dockerImage2, dockerTag) = dockerImage2Tag.split(':')
            def dockerImage = "${dockerImage1}/${dockerImage2}"
            env.repository = jsonCIMsg.repository
            cmd += " --docker-registry ${dockerDTR}"
            cmd += " --docker-image ${dockerImage}"
            cmd += " --docker-tag ${dockerTag}"
            if ("${dockerDTR}".indexOf('registry-proxy') >= 0) {
                cmd += " --insecure-registry"
            }
        }
    } else {
        env.buildTarget = jsonCIMsg.artifact.brew_build_target

        // Don't use Elvis operator
        if (! env.rhcephVersion ) {
            // get rhbuild value from ceph-4.2-rhel-8-containers-candidate
            env.rhcephVersion = env.buildTarget.substring(5,15).toLowerCase()
        }

        def dockerRegistry = jsonCIMsg.artifact.registry_url
        def dockerImage = jsonCIMsg.artifact.namespace + "/" + jsonCIMsg.artifact.name
        def dockerTag = jsonCIMsg.artifact.image_tag
        cmd += " --docker-registry ${dockerRegistry}"
        cmd += " --docker-image ${dockerImage}"
        cmd += " --docker-tag ${dockerTag}"
    }

    cmd += " --ignore-latest-container"

    if (! env.rhcephVersion ) {
        error "Unable to determine the value for CLI option --rhbuild value"
    }

    cmd += " --rhbuild ${env.rhcephVersion}"

    return cmd
}

def cleanUp(def instanceName) {
   /*
       Destroys the created instances and volumes with the given instanceName created in
       RHOS-D ring.
   */
   try {
        cleanup_cmd = "PYTHONUNBUFFERED=1 ${env.WORKSPACE}/.venv/bin/python"
        cleanup_cmd += " run.py --cleanup ${instanceName}"
        cleanup_cmd += " --osp-cred ${env.HOME}/osp-cred-ci-2.yaml"
        cleanup_cmd += " --log-level debug"

        sh(script: "${cleanup_cmd}")
    } catch(Exception ex) {
        println "WARNING: Encountered an error during cleanup."
        println "Please manually verify the test artifacts are removed."
    }
}

def executeTest(def cmd, def instanceName) {
   /*
        Executes the cephci suite using the CLI input given
   */
    def rc = 0
    catchError (message: 'STAGE_FAILED', buildResult: 'FAILURE', stageResult: 'FAILURE') {
        try {
            sh(script: "PYTHONUNBUFFERED=1 ${cmd}")
        } catch(Exception err) {
            rc = 1
            println err.getMessage()
            error "Encountered an error"
        } finally {
            cleanUp(instanceName)
        }
    }

    return rc
}

def runTestSuite() {
    /*
        Execute the test suite by processing CI_MESSAGE for container
        information along with the environment variables. The required
        variables are
            - sutVMConf
            - sutConf
            - testSuite
            - addnArgs
    */
    println "Begin Test Suite execution"

    // generate random instance name
    def randString = sh(
                        script: "cat /dev/urandom | tr -cd 'a-f0-9' | head -c 5",
                        returnStdout: true
                     ).trim()
    def instanceName = "psi${randString}"

    // Build the CLI options
    def cmd = "${env.WORKSPACE}/.venv/bin/python run.py"
    cmd += " --osp-cred ${env.HOME}/osp-cred-ci-2.yaml"
    cmd += " --report-portal"
    cmd += " --instances-name ${instanceName}"

    // Append test suite specific
    cmd += " --global-conf ${env.sutConf}"
    cmd += " --suite ${env.testSuite}"
    cmd += " --inventory ${env.sutVMConf}"

    // Processing CI_MESSAGE parameter, it can be empty
    cmd += getCLIArgsFromMessage()

    // Check for additional arguments
    def addnArgFlag = "${env.addnArgs}" ?: ""
    if (addnArgFlag?.trim()) {
        cmd += " ${env.addnArgs}"
    }

    // test suite execution
    echo cmd
    return executeTest(cmd, instanceName)
}

def fetchEmailBodyAndReceiver(def test_results, def isStage) {
    /*
        Return the Email body with the the test results in a tabular form.
    */
    def to_list = "ceph-qe-list@redhat.com"
    def jobStatus = "STABLE"
    def failureCount = 0
    def body = "<table>"

    if(isStage) {
        body += "<tr><th>Test Suite</th><th>Result</th>"
        for (test in test_results) {
            def res = "PASS"
            if (test.value != 0) {
                res = "FAIL"
                failureCount += 1
            } 

            body += "<tr><td>${test.key}</td><td>${res}</td></tr>"
        }
    }
    else {
        body += "<tr><th>Jenkins Job Name</th><th>Result</th>"
        for (test in test_results) {
            if (test.value != "SUCCESS") {
                failureCount += 1
            }

            body += "<tr><td>${test.key}</td><td>${test.value}</td></tr>"
        }
    }

    body +="</table> </body> </html>"

    if (failureCount > 0) {
        to_list = "cephci@redhat.com"
        jobStatus = 'UNSTABLE'
    }
    return ["to_list" : to_list, "jobStatus" : jobStatus, "body" : body]
}

def sendEMail(def subjectPrefix, def test_results, def isStage=true) {
    /*
        Send an email notification.
    */
    def versionFileExists = sh(
        returnStatus: true, script: "ls -l version_info.json"
    )
    if (versionFileExists == 0) {
        version_info = jsonToMap("version_info.json")
    }
    def body = readFile(file: "pipeline/vars/emailable-report.html")
<<<<<<< HEAD
    body += "<h2><u>Test Artifacts</h2></u><table><tr><td> COMPOSE_URL </td><td>${env.composeUrl}</td></tr><td>COMPOSE_ID</td><td> ${env.composeId}</td></tr>"
    body += "<tr><td> REPOSITORY </td><td>${env.repository}</td></tr>"
    for (def key in version_info.keySet()) {
        body += "<tr><td> ${key} </td><td> ${version_info[key]}</td></tr>"
    }
    body += "</table>"
    body += "<body><u><h2>Test Summary</h2></u><br />"
=======
    body += "<body><u><h3>Test Summary</h3></u><br />"
    if (getCvpVariable()) {
        def ciMsg = getCIMessageMap()
        body += "<p>CVP Image : ${ciMsg.artifact.nvr}</p><br />"
    }
>>>>>>> 9fd17694
    body += "<p>Logs are available at ${env.BUILD_URL}</p><br />"

    def params = fetchEmailBodyAndReceiver(test_results, isStage)
    body += params["body"]

    def to_list = params["to_list"]
    def jobStatus = params["jobStatus"]
    def rh_ceph_version = env.rhcephVersion.substring(0,3)

    def subject = "${env.composeId} build is ${jobStatus} at QE ${subjectPrefix} stage."
    if (getCvpVariable()) {
        subject = "${subjectPrefix} test execution is ${jobStatus}."
    }

    emailext (
        mimeType: 'text/html',
<<<<<<< HEAD
        subject: "Test report status of RH Ceph ${rh_ceph_version} for ${subjectPrefix} is ${jobStatus}",
=======
        subject: "${subject}",
>>>>>>> 9fd17694
        body: "${body}",
        from: "cephci@redhat.com",
        to: "${to_list}"
    )
}

def sendUMBMessage(def msgType) {
    /*
        Trigger a UMB message for successful tier completion
    */
    def msgMap = [
        "BUILD_URL" : env.BUILD_URL,
        "CI_STATUS" : "PASS",
        "COMPOSE_ID" : env.composeId,
        "COMPOSE_URL" : env.composeUrl,
        "PRODUCT" : "Red Hat Ceph Storage",
        "REPOSITORY" : env.repository,
        "TOOL" : "cephci"
    ]

    def msgContent = writeJSON returnText: true, json: msgMap

    def msgProperties = """ BUILD_URL = ${env.BUILD_URL}
        CI_STATUS = PASS
        COMPOSE_ID = ${env.composeId}
        COMPOSE_URL = ${env.composeUrl}
        PRODUCT = Red Hat Ceph Storage
        REPOSITORY = ${env.repository}
        TOOL = cephci
    """

    sendCIMessage ([
        providerName: 'Red Hat UMB',
        overrides: [topic: 'VirtualTopic.qe.ci.jenkins'],
        messageContent: "${msgContent}",
        messageProperties: msgProperties,
        messageType: msgType,
        failOnError: true
    ])
}

def jsonToMap(def jsonFile) {
    /*
        Read the JSON file and returns a map object
    */
    def props = readJSON file: jsonFile
    return props
}

def fetchTier1Compose() {
    /*
       Fetch the compose to be tested for tier1, if there is one
    */
    def defaultFileDir = "/ceph/cephci-jenkins/latest-rhceph-container-info"

    def tier0Json = "${defaultFileDir}/RHCEPH-${env.rhcephVersion}-tier0.json"
    def tier1Json = "${defaultFileDir}/RHCEPH-${env.rhcephVersion}-tier1.json"

    def tier0FileExists = sh (returnStatus: true, script: "ls -l ${tier0Json}")
    if (tier0FileExists != 0) {
        println "RHCEPH-${env.rhcephVersion}-tier0.json does not exist."
        return null
    }
    def tier0Compose = jsonToMap(tier0Json)
    def tier0ComposeString = writeJSON returnText: true, json: tier0Compose

    def tier1FileExists = sh (returnStatus: true, script: "ls -l ${tier1Json}")
    if (tier1FileExists != 0) {
        return tier0ComposeString
    }
    def tier1Compose = jsonToMap(tier1Json)

    if (tier0Compose.compose_id != tier1Compose.latest.compose_id) {
        return tier0ComposeString
    }

    println "There are no new stable build."
    return null
}

def postCompose(def data, def jsonFile) {
    /*
        Writes the given data to provided file under the default latest compose folder.
    */
    def defaultFileDir = "/ceph/cephci-jenkins/latest-rhceph-container-info"
    def target = "${defaultFileDir}/${jsonFile}"

    sh(script: """ echo '${data}' > ${target} """)
}

def postLatestCompose(def onlyLatest=false) {
    /*
        Store the latest compose in ressi for QE usage.
    */
    def ciMsgFlag = "${params.CI_MESSAGE}" ?: ""
    if (! ciMsgFlag?.trim()) {
        println "Missing required information hence not posting compose details."
        return
    }

    def latestJson = "latest-RHCEPH-${env.rhcephVersion}.json"
    postCompose("${params.CI_MESSAGE}", latestJson)

    if (onlyLatest) {
        return
    }

    def tier0Json = "RHCEPH-${env.rhcephVersion}-tier0.json"
    postCompose("${params.CI_MESSAGE}", tier0Json)
}

def postTierCompose(def testResults, def composeInfo, def tier) {
    /*
        Store the stable build details for the Tier in ressi.
    */
    def defaultFileDir = "/ceph/cephci-jenkins/latest-rhceph-container-info"

    def composeMap = readJSON text: composeInfo
    def composeData = [ "latest": composeMap, "pass": composeMap ]

    def tierJson = "${defaultFileDir}/RHCEPH-${env.rhcephVersion}-${tier}.json"

    if ( "FAILURE" in testResults.values() || "ABORTED" in testResults.values() ) {
        def tierJsonFileExists = sh (returnStatus: true, script: "ls -l ${tierJson}" )

        if ( tierJsonFileExists == 0) {
            def tierCompose = jsonToMap(tierJson)
            composeData.pass = tierCompose.pass
        } else {
            composeData.pass = [:]
        }
    }

    writeJSON file: tierJson, json: composeData
}

def fetchComposeInfo(def composeInfo) {
    /*
        Return a map after processing the passed information.
    */
    def composeMap = readJSON text: "${composeInfo}"

    return [
        "composeId" : composeMap.compose_id,
        "composeUrl" : composeMap.compose_url,
        "repository" : composeMap.repository
    ]
}

def getCIMessageMap() {
    /*
        Return the CI_MESSAGE map
    */
    def ciMessage = "${params.CI_MESSAGE}" ?: ""
    if (! ciMessage?.trim() ) {
        error "The CI_MESSAGE has not been provided"
    }

    def compose = readJSON text: "${params.CI_MESSAGE}"

    return compose
}

def getRHCSVersion() {
    /*
        Returns the RHCEPH version from the compose ID in CI_MESSAGE.
    */
    def compose = getCIMessageMap()
    def ver
    if ( getCvpVariable() ) {
        ver = compose.artifact.brew_build_target.substring(5,8).toLowerCase()
    } else {
        ver = compose.compose_id.substring(7,10).toLowerCase()
    }
    return ver
}

def getRepository() {
    /*
        Return the repository details from CI_MESSAGE
    */
    def compose = getCIMessageMap()
    def repo = compose.repository

    return repo
}

def getRHBuild(def osVersion) {
    /*
        Return the rhbuild value based on the given OS version.
    */
    def rhcsVersion = getRHCSVersion()
    def build = "${rhcsVersion}-${osVersion}"

    return build
}

def getPlatformComposeMap(def osVersion, def tier=null) {
    /*
        Return the Map of the given platform's latest json content.
    */
    def defaultFileDir = "/ceph/cephci-jenkins/latest-rhceph-container-info"
    def rhBuild = getRHBuild(osVersion)
    def composeInfo = ""
    def jsonFile = ""
    if(tier == "tier1") {
        jsonFile = "${defaultFileDir}/RHCEPH-${rhBuild}-tier0.json"
    }
    else
    {
        jsonFile = "${defaultFileDir}/latest-RHCEPH-${rhBuild}.json"
    }

    composeInfo = jsonToMap(jsonFile)
    if(! composeInfo) {
        error "Unable to retrieve the latest build information."
    }
    return composeInfo
}

def getBaseUrl(def osVersion, def tier=null) {
    /*
        Return the compose url for the current RHCS build. The osVersion determines the
        platform for which the URL needs to be retrieved.
    */
    def url
    def composeMap = readJSON text: "${params.CI_MESSAGE}"
    if( composeMap.compose_urls?.trim() ) {
        // When RC pipeline is used compose_urls is present
        url = composeMap.compose_urls.find( {
            x -> x.compose_id.contains(osVersion.toUpperCase())
        } ).compose_url

        return url
    }
    def compose = getPlatformComposeMap(osVersion, tier)
    url = compose.compose_url

    return url
}

def getComposeId(def osVersion) {
    /*
        Retrieve the composeId details from the latest compose file for the given osVer.
    */
    def compose = getPlatformComposeMap(osVersion)
    def composeId = compose.compose_id

    return composeId
}

def fetchRCJsonFile(def rhcsVersion){
    /*
        Process and retrieve the Compose information
    */
    def defaultFileDir = "/ceph/cephci-jenkins/latest-rhceph-container-info"
    def rcJsonFile = "RHCEPH-${rhcsVersion}-RC.json"

    def rcFileExists = sh(
        returnStatus: true, script: "ls -l ${defaultFileDir}/${rcJsonFile}"
    )
    def rcMapExisting = null

    if (rcFileExists == 0) {
        rcMapExisting = jsonToMap("${defaultFileDir}/${rcJsonFile}")
    }

    def rcJsonDetails = [
        "fileExists" : rcFileExists,
        "rcMapExisting" : rcMapExisting,
        "fileName" : rcJsonFile
    ]

    return rcJsonDetails
}

def postRCRPMCompose() {
    /*
        Create/append the RC compose information.
    */
    def composeMap = getCIMessageMap()

    def rhcsVersion = composeMap["compose-id"].substring(7,10).toLowerCase()
    def rcJsonDetails = fetchRCJsonFile(rhcsVersion)
    def osVersion = composeMap["compose-id"].substring(11,17)
    def compose_path = composeMap["compose-path"].replace("/mnt/redhat/", "")

    def compose_url = "http://download-node-02.eng.bos.redhat.com/${compose_path}".toString()

    def jsonContent
    if (rcJsonDetails.fileExists == 0 && composeMap["compose-label"] == rcJsonDetails.rcMapExisting.compose_label) {
        def compose_urls = [
            "compose_id" : composeMap["compose-id"],
            "compose_url" : compose_url
        ]
        rcJsonDetails.rcMapExisting.compose_urls.add(compose_urls)
        jsonContent = writeJSON returnText: true, json: rcJsonDetails.rcMapExisting

        postCompose(jsonContent.trim(), rcJsonDetails.fileName)
        return
    }
    def rcMap = [
        "compose_label" : composeMap["compose-label"],
        "compose_urls" : [
            [
                "compose_id" : composeMap["compose-id"],
                "compose_url" : compose_url
            ]
        ]
    ]
    jsonContent = writeJSON returnText: true, json: rcMap
    postCompose(jsonContent.trim(), rcJsonDetails.fileName)
}

def postRCContCompose() {
    /*
        Retrieve the container details from the repository.
    */
    def composeMap = readJSON text: "${params.CI_MESSAGE}"
    def rhcsVersion = composeMap.tag.name.substring(5,8)
    def rcJsonDetails = fetchRCJsonFile(rhcsVersion)
    if(rcJsonDetails.fileExists != 0){
        error "Missing RC Json File."
    }
    def repoDetails = composeMap.build.extra.image
    def containerImage = repoDetails.index.pull.find({x -> !(x.contains("sha"))})
    def repoUrl = repoDetails.yum_repourls.find({x -> x.contains("RHCEPH")})

    def composeId = repoUrl.split("/").find({x -> x.contains("RHCEPH-${rhcsVersion}")})
    def compose_ids = rcJsonDetails.rcMapExisting.compose_urls.collect{it.compose_id}
    if(!(composeId in compose_ids)){
        error "Compose ID mismatch"
    }
    def compose_url = rcJsonDetails.rcMapExisting.compose_urls.find(
        { x -> x.compose_id == composeId }
    ).compose_url

    rcJsonDetails.rcMapExisting.repository = containerImage
    rcJsonDetails.rcMapExisting.compose_id = composeId
    rcJsonDetails.rcMapExisting.compose_url = compose_url

    def jsonContent = writeJSON returnText: true, json: rcJsonDetails.rcMapExisting
    postCompose(jsonContent.trim(), rcJsonDetails.fileName)

    return jsonContent
}

def postRCCompose(def jobKey){
    /*
        Store the RC compose in ressi for QE usage.
    */
    def ciMsgFlag = "${params.CI_MESSAGE}" ?: ""
    if (! ciMsgFlag?.trim()) {
        println "Missing required information hence not posting compose details."
        return
    }

    if (jobKey == "rpm") {
        echo jobKey
        postRCRPMCompose()
        return
    }
    if (jobKey == "container") {
        def jsonContent = postRCContCompose()
        return jsonContent
    }

}

return this;<|MERGE_RESOLUTION|>--- conflicted
+++ resolved
@@ -244,23 +244,18 @@
         version_info = jsonToMap("version_info.json")
     }
     def body = readFile(file: "pipeline/vars/emailable-report.html")
-<<<<<<< HEAD
     body += "<h2><u>Test Artifacts</h2></u><table><tr><td> COMPOSE_URL </td><td>${env.composeUrl}</td></tr><td>COMPOSE_ID</td><td> ${env.composeId}</td></tr>"
     body += "<tr><td> REPOSITORY </td><td>${env.repository}</td></tr>"
     for (def key in version_info.keySet()) {
         body += "<tr><td> ${key} </td><td> ${version_info[key]}</td></tr>"
     }
     body += "</table>"
-    body += "<body><u><h2>Test Summary</h2></u><br />"
-=======
     body += "<body><u><h3>Test Summary</h3></u><br />"
     if (getCvpVariable()) {
         def ciMsg = getCIMessageMap()
         body += "<p>CVP Image : ${ciMsg.artifact.nvr}</p><br />"
     }
->>>>>>> 9fd17694
     body += "<p>Logs are available at ${env.BUILD_URL}</p><br />"
-
     def params = fetchEmailBodyAndReceiver(test_results, isStage)
     body += params["body"]
 
@@ -268,18 +263,14 @@
     def jobStatus = params["jobStatus"]
     def rh_ceph_version = env.rhcephVersion.substring(0,3)
 
-    def subject = "${env.composeId} build is ${jobStatus} at QE ${subjectPrefix} stage."
+    def subject = "Test report status of RH Ceph ${rh_ceph_version} for ${subjectPrefix} is ${jobStatus}"
     if (getCvpVariable()) {
         subject = "${subjectPrefix} test execution is ${jobStatus}."
     }
 
     emailext (
         mimeType: 'text/html',
-<<<<<<< HEAD
-        subject: "Test report status of RH Ceph ${rh_ceph_version} for ${subjectPrefix} is ${jobStatus}",
-=======
         subject: "${subject}",
->>>>>>> 9fd17694
         body: "${body}",
         from: "cephci@redhat.com",
         to: "${to_list}"
