--- conflicted
+++ resolved
@@ -1275,7 +1275,6 @@
         raise AssertionError(f"Execution failed at function {function}")
 
 
-<<<<<<< HEAD
 def should_not_be_empty(variable, msg="Variable is empty"):
     """
     Function to raise assertion if variable is empty.
@@ -1286,7 +1285,8 @@
     """
     if not variable:
         raise AssertionError(msg)
-=======
+
+
 def generate_self_signed_cert_on_rgw(rgw_node):
     """
     generate self signed certifcate on given rgw node
@@ -1330,5 +1330,4 @@
     repo_url = config.get("git-url")
     log.info(f"repo_url: {repo_url}")
     git_clone_cmd = f"sudo git clone {repo_url} -b {branch}"
-    node.exec_command(cmd=f"cd {path_to_clone} ; {git_clone_cmd}")
->>>>>>> 5723f82a
+    node.exec_command(cmd=f"cd {path_to_clone} ; {git_clone_cmd}")