# Ceph-NVMeoF GWgroup with HA Test suite
# cluster configuration file: conf/squid/nvmeof/ceph_nvmeof_4-nvmeof-gwgroup_2gw_cluster.yaml
# inventory: conf/inventory/rhel-9.3-server-x86_64-xlarge.yaml

tests:
# Set up the cluster
  - test:
      abort-on-fail: true
      module: install_prereq.py
      name: install ceph pre-requisites

  - test:
      abort-on-fail: true
      config:
        verify_cluster_health: true
        steps:
          - config:
              command: bootstrap
              service: cephadm
              args:
                mon-ip: node1
                registry-url: registry.redhat.io
                allow-fqdn-hostname: true
                log-to-file: true
          - config:
              command: add_hosts
              service: host
              args:
                attach_ip_address: true
                labels: apply-all-labels
          - config:
              command: apply
              service: mgr
              args:
                placement:
                  label: mgr
          - config:
              command: apply
              service: mon
              args:
                placement:
                  label: mon
          - config:
              command: apply
              service: osd
              args:
                all-available-devices: true
      desc: RHCS cluster deployment using cephadm
      destroy-cluster: false
      module: test_cephadm.py
      name: deploy cluster

  - test:
      abort-on-fail: true
      config:
        command: add
        id: client.1
        nodes:
          - node14
        install_packages:
          - ceph-common
        copy_admin_keyring: true
      desc: Setup client on NVMEoF gateway
      destroy-cluster: false
      module: test_client.py
      name: configure Ceph client for NVMe tests
      polarion-id: CEPH-23573752


<<<<<<< HEAD
# Non-mtls HA tests with multi GWgroups in sequential manner
=======
# Non-mtls HA tests with different NQNs in GWgroup
>>>>>>> f8826fa2
  - test:
      abort-on-fail: true
      config:
        install: true                           # Run SPDK with all pre-requisites
        rbd_pool: rbd
        do_not_create_image: true
        rep-pool-only: true
        rep_pool_config:
          pool: rbd
        cleanup:
          - pool
          - gateway
          - initiators
        gw_groups:                             # Configure gatewayGroups
          - gw_group: group1
            gw_nodes:
              - node6
              - node7
            subsystems:                       # Configure subsystems with all sub-entities
              - nqn: nqn.2016-06.io.spdk:cnode1
                no-group-append: True
                listener_port: 4420
                listeners: [node6, node7]
                allow_host: "*"
                bdevs:
                  - count: 2
                    size: 4G
                    lb_group: node6
              - nqn: nqn.2016-06.io.spdk:cnode2
                no-group-append: True
                listener_port: 4420
                listeners: [node6, node7]
                allow_host: "*"
                bdevs:
                  - count: 2
                    size: 4G
                    lb_group: node7
            fault-injection-methods:                # Failure induction
              - tool: systemctl
                nodes: node6
              - tool: daemon
                nodes: node7
            initiators:                                # Configure Initiators with all pre-req
              - nqn: connect-all
                listener_port: 4420
                node: node14
          - gw_group: group2
            gw_nodes:
              - node8
              - node9
            subsystems:
              - nqn: nqn.2016-06.io.spdk:cnode3
                no-group-append: True
                listener_port: 4420
                listeners: [node8, node9]
                allow_host: "*"
                bdevs:
                  - count: 2
                    size: 4G
                    lb_group: node8
              - nqn: nqn.2016-06.io.spdk:cnode4
                no-group-append: True
                listener_port: 4420
                listeners: [node8, node9]
                allow_host: "*"
                bdevs:
                  - count: 2
                    size: 4G
                    lb_group: node9
            fault-injection-methods:                # Failure induction
              - tool: systemctl
                nodes: node8
              - tool: daemon
                nodes: node9
            initiators:                                # Configure Initiators with all pre-req
              - nqn: connect-all
                listener_port: 4420
                node: node14
          - gw_group: group3
            gw_nodes:
              - node10
              - node11
            subsystems:
              - nqn: nqn.2016-06.io.spdk:cnode5
                no-group-append: True
                listener_port: 4420
                listeners: [node10, node11]
                allow_host: "*"
                bdevs:
                  - count: 2
                    size: 4G
                    lb_group: node10
              - nqn: nqn.2016-06.io.spdk:cnode6
                no-group-append: True
                listener_port: 4420
                listeners: [node10, node11]
                allow_host: "*"
                bdevs:
                  - count: 2
                    size: 4G
                    lb_group: node11
            fault-injection-methods:                # Failure induction
              - tool: systemctl
                nodes: node10
              - tool: daemon
                nodes: node11
            initiators:                                # Configure Initiators with all pre-req
              - nqn: connect-all
                listener_port: 4420
                node: node14
          - gw_group: group4
            gw_nodes:
              - node12
              - node13
            subsystems:
              - nqn: nqn.2016-06.io.spdk:cnode7
                no-group-append: True
                listener_port: 4420
                listeners: [node12, node13]
                allow_host: "*"
                bdevs:
                  - count: 2
                    size: 4G
            fault-injection-methods:                # Failure induction
              - tool: systemctl
                nodes: node12
              - tool: daemon
                nodes: node13
            initiators:                                # Configure Initiators with all pre-req
              - nqn: connect-all
                listener_port: 4420
                node: node14
      desc: NVMeoF 4-GWgroups with 2 gateways HA failover-failback with different NQN's in all GWgrps
      destroy-cluster: false
      module: test_nvmeof_gwgroup.py
<<<<<<< HEAD
      name: Configure NVMeoF 4-GWgroups with 2 gateways HA failover-failback
      polarion-id: CEPH-83595701

# Non-mtls HA tests with multi GWgroups parallelly
  - test:
      abort-on-fail: true
      config:
        install: true
        parallel: true                         # Run SPDK with all pre-requisites
        rbd_pool: rbd
        do_not_create_image: true
        rep-pool-only: true
        rep_pool_config:
          pool: rbd
=======
      name: Configure NVMeoF 4-GWgroups with 2 gateways HA failover-failback with different NQN's in all GWgrps
      polarion-id: CEPH-83595701

# mtls HA tests with same NQNs in GWgroup
  - test:
      abort-on-fail: true
      config:
        install: true                           # Run SPDK with all pre-requisites
        rbd_pool: rbd1
        do_not_create_image: true
        rep-pool-only: true
        rep_pool_config:
          pool: rbd1
>>>>>>> f8826fa2
        cleanup:
          - pool
          - gateway
          - initiators
        gw_groups:                             # Configure gatewayGroups
          - gw_group: group1
<<<<<<< HEAD
=======
            mtls: true
>>>>>>> f8826fa2
            gw_nodes:
              - node6
              - node7
            subsystems:                       # Configure subsystems with all sub-entities
<<<<<<< HEAD
              - nqn: nqn.2016-06.io.spdk:cnode1
=======
              - nqn: nqn.2016-06.io.spdk:cnode16
>>>>>>> f8826fa2
                listener_port: 4420
                listeners: [node6, node7]
                allow_host: "*"
                bdevs:
                  - count: 2
<<<<<<< HEAD
                    size: 5G
                    lb_group: node6
              - nqn: nqn.2016-06.io.spdk:cnode2
=======
                    size: 4G
                    lb_group: node6
              - nqn: nqn.2016-06.io.spdk:cnode17
>>>>>>> f8826fa2
                listener_port: 4420
                listeners: [node6, node7]
                allow_host: "*"
                bdevs:
                  - count: 2
<<<<<<< HEAD
                    size: 5G
=======
                    size: 4G
>>>>>>> f8826fa2
                    lb_group: node7
            fault-injection-methods:                # Failure induction
              - tool: systemctl
                nodes: node6
              - tool: daemon
                nodes: node7
            initiators:                                # Configure Initiators with all pre-req
              - nqn: connect-all
                listener_port: 4420
                node: node14
          - gw_group: group2
<<<<<<< HEAD
=======
            mtls: true
>>>>>>> f8826fa2
            gw_nodes:
              - node8
              - node9
            subsystems:
<<<<<<< HEAD
              - nqn: nqn.2016-06.io.spdk:cnode3
=======
              - nqn: nqn.2016-06.io.spdk:cnode16
>>>>>>> f8826fa2
                listener_port: 4420
                listeners: [node8, node9]
                allow_host: "*"
                bdevs:
                  - count: 2
<<<<<<< HEAD
                    size: 5G
                    lb_group: node8
              - nqn: nqn.2016-06.io.spdk:cnode4
=======
                    size: 4G
                    lb_group: node8
              - nqn: nqn.2016-06.io.spdk:cnode17
>>>>>>> f8826fa2
                listener_port: 4420
                listeners: [node8, node9]
                allow_host: "*"
                bdevs:
                  - count: 2
<<<<<<< HEAD
                    size: 5G
=======
                    size: 4G
>>>>>>> f8826fa2
                    lb_group: node9
            fault-injection-methods:                # Failure induction
              - tool: systemctl
                nodes: node8
              - tool: daemon
                nodes: node9
            initiators:                                # Configure Initiators with all pre-req
              - nqn: connect-all
                listener_port: 4420
<<<<<<< HEAD
                node: node15
          - gw_group: group3
=======
                node: node14
          - gw_group: group3
            mtls: true
>>>>>>> f8826fa2
            gw_nodes:
              - node10
              - node11
            subsystems:
<<<<<<< HEAD
              - nqn: nqn.2016-06.io.spdk:cnode5
=======
              - nqn: nqn.2016-06.io.spdk:cnode16
>>>>>>> f8826fa2
                listener_port: 4420
                listeners: [node10, node11]
                allow_host: "*"
                bdevs:
                  - count: 2
<<<<<<< HEAD
                    size: 5G
                    lb_group: node10
              - nqn: nqn.2016-06.io.spdk:cnode6
=======
                    size: 4G
            fault-injection-methods:                # Failure induction
              - tool: systemctl
                nodes: node10
              - tool: daemon
                nodes: node11
            initiators:                                # Configure Initiators with all pre-req
              - nqn: connect-all
                listener_port: 4420
                node: node14
          - gw_group: group4
            mtls: true
            gw_nodes:
              - node12
              - node13
            subsystems:
              - nqn: nqn.2016-06.io.spdk:cnode16
                listener_port: 4420
                listeners: [node12, node13]
                allow_host: "*"
                bdevs:
                  - count: 2
                    size: 4G
            fault-injection-methods:                # Failure induction
              - tool: systemctl
                nodes: node12
              - tool: daemon
                nodes: node13
            initiators:                                # Configure Initiators with all pre-req
              - nqn: connect-all
                listener_port: 4420
                node: node14
      desc: NVMeoF 4-GWgroups with 2 gateways HA failover-failback with mtls and same NQN's in all GWgrps
      destroy-cluster: false
      module: test_nvmeof_gwgroup.py
      name: Configure NVMeoF 4-GWgroups with 2 gateways HA failover-failback with mtls and same NQN's in all GWgrps
      polarion-id: CEPH-83598264

  - test:
      abort-on-fail: true
      config:
        install: true                           # Run SPDK with all pre-requisites
        rbd_pool: rbd2
        do_not_create_image: true
        rep-pool-only: true
        rep_pool_config:
          pool: rbd2
        cleanup:
          - pool
          - gateway
          - initiators
        gw_groups:                             # Configure gatewayGroups
          - gw_group: group1
            mtls: true
            gw_nodes:
              - node6
              - node7
            subsystems:                       # Configure subsystems with all sub-entities
              - nqn: nqn.2016-06.io.spdk:cnode16
                listener_port: 4420
                listeners: [node6, node7]
                allow_host: "*"
                bdevs:
                  - count: 2
                    size: 4G
                    lb_group: node6
              - nqn: nqn.2016-06.io.spdk:cnode17
                listener_port: 4420
                listeners: [node6, node7]
                allow_host: "*"
                bdevs:
                  - count: 2
                    size: 4G
                    lb_group: node7
            fault-injection-methods:                # Failure induction
              - tool: systemctl
                nodes: node6
              - tool: daemon
                nodes: node7
            initiators:                                # Configure Initiators with all pre-req
              - nqn: connect-all
                listener_port: 4420
                node: node14
          - gw_group: group2
            mtls: true
            gw_nodes:
              - node8
              - node9
            subsystems:
              - nqn: nqn.2016-06.io.spdk:cnode16
                listener_port: 4420
                listeners: [node8, node9]
                allow_host: "*"
                bdevs:
                  - count: 2
                    size: 4G
                    lb_group: node8
              - nqn: nqn.2016-06.io.spdk:cnode17
                listener_port: 4420
                listeners: [node8, node9]
                allow_host: "*"
                bdevs:
                  - count: 2
                    size: 4G
                    lb_group: node9
            fault-injection-methods:                # Failure induction
              - tool: systemctl
                nodes: node8
              - tool: daemon
                nodes: node9
            initiators:                                # Configure Initiators with all pre-req
              - nqn: connect-all
                listener_port: 4420
                node: node14
          - gw_group: group3
            gw_nodes:
              - node10
              - node11
            subsystems:
              - nqn: nqn.2016-06.io.spdk:cnode16
>>>>>>> f8826fa2
                listener_port: 4420
                listeners: [node10, node11]
                allow_host: "*"
                bdevs:
                  - count: 2
<<<<<<< HEAD
                    size: 5G
                    lb_group: node11
=======
                    size: 4G
>>>>>>> f8826fa2
            fault-injection-methods:                # Failure induction
              - tool: systemctl
                nodes: node10
              - tool: daemon
                nodes: node11
            initiators:                                # Configure Initiators with all pre-req
              - nqn: connect-all
                listener_port: 4420
<<<<<<< HEAD
                node: node16
=======
                node: node14
>>>>>>> f8826fa2
          - gw_group: group4
            gw_nodes:
              - node12
              - node13
            subsystems:
<<<<<<< HEAD
              - nqn: nqn.2016-06.io.spdk:cnode7
=======
              - nqn: nqn.2016-06.io.spdk:cnode16
>>>>>>> f8826fa2
                listener_port: 4420
                listeners: [node12, node13]
                allow_host: "*"
                bdevs:
                  - count: 2
<<<<<<< HEAD
                    size: 5G
            fault-injection-methods:                    # Failure induction
=======
                    size: 4G
            fault-injection-methods:                # Failure induction
>>>>>>> f8826fa2
              - tool: systemctl
                nodes: node12
              - tool: daemon
                nodes: node13
            initiators:                                # Configure Initiators with all pre-req
              - nqn: connect-all
                listener_port: 4420
<<<<<<< HEAD
                node: node17
      desc: NVMeoF 4-GWgroups with 2 gateways HA failover-failback in parallel
      destroy-cluster: false
      module: test_nvmeof_gwgroup.py
      name: Configure NVMeoF 4-GWgroups with 2 gateways HA failover-failback in parallel
      polarion-id: CEPH-83598254
=======
                node: node14
      desc: NVMeoF 4-GWgroups with 2 gateways HA failover-failback with and without mtls
      destroy-cluster: false
      module: test_nvmeof_gwgroup.py
      name: Configure NVMeoF 4-GWgroups with 2 gateways HA failover-failback with and without mtls
      polarion-id: CEPH-83598266
>>>>>>> f8826fa2
<|MERGE_RESOLUTION|>--- conflicted
+++ resolved
@@ -67,11 +67,7 @@
       polarion-id: CEPH-23573752
 
 
-<<<<<<< HEAD
-# Non-mtls HA tests with multi GWgroups in sequential manner
-=======
 # Non-mtls HA tests with different NQNs in GWgroup
->>>>>>> f8826fa2
   - test:
       abort-on-fail: true
       config:
@@ -207,9 +203,9 @@
       desc: NVMeoF 4-GWgroups with 2 gateways HA failover-failback with different NQN's in all GWgrps
       destroy-cluster: false
       module: test_nvmeof_gwgroup.py
-<<<<<<< HEAD
-      name: Configure NVMeoF 4-GWgroups with 2 gateways HA failover-failback
+      name: Configure NVMeoF 4-GWgroups with 2 gateways HA failover-failback with different NQN's in all GWgrps
       polarion-id: CEPH-83595701
+
 
 # Non-mtls HA tests with multi GWgroups parallelly
   - test:
@@ -222,9 +218,6 @@
         rep-pool-only: true
         rep_pool_config:
           pool: rbd
-=======
-      name: Configure NVMeoF 4-GWgroups with 2 gateways HA failover-failback with different NQN's in all GWgrps
-      polarion-id: CEPH-83595701
 
 # mtls HA tests with same NQNs in GWgroup
   - test:
@@ -236,50 +229,32 @@
         rep-pool-only: true
         rep_pool_config:
           pool: rbd1
->>>>>>> f8826fa2
         cleanup:
           - pool
           - gateway
           - initiators
         gw_groups:                             # Configure gatewayGroups
           - gw_group: group1
-<<<<<<< HEAD
-=======
-            mtls: true
->>>>>>> f8826fa2
+            mtls: true
             gw_nodes:
               - node6
               - node7
             subsystems:                       # Configure subsystems with all sub-entities
-<<<<<<< HEAD
-              - nqn: nqn.2016-06.io.spdk:cnode1
-=======
-              - nqn: nqn.2016-06.io.spdk:cnode16
->>>>>>> f8826fa2
-                listener_port: 4420
-                listeners: [node6, node7]
-                allow_host: "*"
-                bdevs:
-                  - count: 2
-<<<<<<< HEAD
-                    size: 5G
-                    lb_group: node6
-              - nqn: nqn.2016-06.io.spdk:cnode2
-=======
+              - nqn: nqn.2016-06.io.spdk:cnode16
+                listener_port: 4420
+                listeners: [node6, node7]
+                allow_host: "*"
+                bdevs:
+                  - count: 2
                     size: 4G
                     lb_group: node6
               - nqn: nqn.2016-06.io.spdk:cnode17
->>>>>>> f8826fa2
-                listener_port: 4420
-                listeners: [node6, node7]
-                allow_host: "*"
-                bdevs:
-                  - count: 2
-<<<<<<< HEAD
-                    size: 5G
-=======
-                    size: 4G
->>>>>>> f8826fa2
+                listener_port: 4420
+                listeners: [node6, node7]
+                allow_host: "*"
+                bdevs:
+                  - count: 2
+                    size: 4G
                     lb_group: node7
             fault-injection-methods:                # Failure induction
               - tool: systemctl
@@ -291,43 +266,26 @@
                 listener_port: 4420
                 node: node14
           - gw_group: group2
-<<<<<<< HEAD
-=======
-            mtls: true
->>>>>>> f8826fa2
+            mtls: true
             gw_nodes:
               - node8
               - node9
             subsystems:
-<<<<<<< HEAD
-              - nqn: nqn.2016-06.io.spdk:cnode3
-=======
-              - nqn: nqn.2016-06.io.spdk:cnode16
->>>>>>> f8826fa2
-                listener_port: 4420
-                listeners: [node8, node9]
-                allow_host: "*"
-                bdevs:
-                  - count: 2
-<<<<<<< HEAD
-                    size: 5G
-                    lb_group: node8
-              - nqn: nqn.2016-06.io.spdk:cnode4
-=======
+              - nqn: nqn.2016-06.io.spdk:cnode16
+                listener_port: 4420
+                listeners: [node8, node9]
+                allow_host: "*"
+                bdevs:
+                  - count: 2
                     size: 4G
                     lb_group: node8
               - nqn: nqn.2016-06.io.spdk:cnode17
->>>>>>> f8826fa2
-                listener_port: 4420
-                listeners: [node8, node9]
-                allow_host: "*"
-                bdevs:
-                  - count: 2
-<<<<<<< HEAD
-                    size: 5G
-=======
-                    size: 4G
->>>>>>> f8826fa2
+                listener_port: 4420
+                listeners: [node8, node9]
+                allow_host: "*"
+                bdevs:
+                  - count: 2
+                    size: 4G
                     lb_group: node9
             fault-injection-methods:                # Failure induction
               - tool: systemctl
@@ -337,33 +295,19 @@
             initiators:                                # Configure Initiators with all pre-req
               - nqn: connect-all
                 listener_port: 4420
-<<<<<<< HEAD
-                node: node15
+                node: node14
           - gw_group: group3
-=======
-                node: node14
-          - gw_group: group3
-            mtls: true
->>>>>>> f8826fa2
+            mtls: true
             gw_nodes:
               - node10
               - node11
             subsystems:
-<<<<<<< HEAD
-              - nqn: nqn.2016-06.io.spdk:cnode5
-=======
-              - nqn: nqn.2016-06.io.spdk:cnode16
->>>>>>> f8826fa2
+              - nqn: nqn.2016-06.io.spdk:cnode16
                 listener_port: 4420
                 listeners: [node10, node11]
                 allow_host: "*"
                 bdevs:
                   - count: 2
-<<<<<<< HEAD
-                    size: 5G
-                    lb_group: node10
-              - nqn: nqn.2016-06.io.spdk:cnode6
-=======
                     size: 4G
             fault-injection-methods:                # Failure induction
               - tool: systemctl
@@ -484,18 +428,12 @@
               - node11
             subsystems:
               - nqn: nqn.2016-06.io.spdk:cnode16
->>>>>>> f8826fa2
                 listener_port: 4420
                 listeners: [node10, node11]
                 allow_host: "*"
                 bdevs:
                   - count: 2
-<<<<<<< HEAD
-                    size: 5G
-                    lb_group: node11
-=======
-                    size: 4G
->>>>>>> f8826fa2
+                    size: 4G
             fault-injection-methods:                # Failure induction
               - tool: systemctl
                 nodes: node10
@@ -504,33 +442,20 @@
             initiators:                                # Configure Initiators with all pre-req
               - nqn: connect-all
                 listener_port: 4420
-<<<<<<< HEAD
-                node: node16
-=======
-                node: node14
->>>>>>> f8826fa2
+                node: node14
           - gw_group: group4
             gw_nodes:
               - node12
               - node13
             subsystems:
-<<<<<<< HEAD
-              - nqn: nqn.2016-06.io.spdk:cnode7
-=======
-              - nqn: nqn.2016-06.io.spdk:cnode16
->>>>>>> f8826fa2
+              - nqn: nqn.2016-06.io.spdk:cnode16
                 listener_port: 4420
                 listeners: [node12, node13]
                 allow_host: "*"
                 bdevs:
                   - count: 2
-<<<<<<< HEAD
-                    size: 5G
-            fault-injection-methods:                    # Failure induction
-=======
-                    size: 4G
-            fault-injection-methods:                # Failure induction
->>>>>>> f8826fa2
+                    size: 4G
+            fault-injection-methods:                # Failure induction
               - tool: systemctl
                 nodes: node12
               - tool: daemon
@@ -538,18 +463,9 @@
             initiators:                                # Configure Initiators with all pre-req
               - nqn: connect-all
                 listener_port: 4420
-<<<<<<< HEAD
                 node: node17
       desc: NVMeoF 4-GWgroups with 2 gateways HA failover-failback in parallel
       destroy-cluster: false
       module: test_nvmeof_gwgroup.py
       name: Configure NVMeoF 4-GWgroups with 2 gateways HA failover-failback in parallel
-      polarion-id: CEPH-83598254
-=======
-                node: node14
-      desc: NVMeoF 4-GWgroups with 2 gateways HA failover-failback with and without mtls
-      destroy-cluster: false
-      module: test_nvmeof_gwgroup.py
-      name: Configure NVMeoF 4-GWgroups with 2 gateways HA failover-failback with and without mtls
-      polarion-id: CEPH-83598266
->>>>>>> f8826fa2
+      polarion-id: CEPH-83598254