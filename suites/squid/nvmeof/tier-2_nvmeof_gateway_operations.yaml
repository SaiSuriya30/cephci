# Basic Ceph-NvmeoF sanity Test suite
# cluster configuration file: conf/squid/nvmeof/ceph_nvmeof_sanity.yaml
# Inventory: conf/inventory/rhel-9.3-server-x86_64-xlarge.yaml

tests:
# Set up the cluster
  - test:
      abort-on-fail: true
      module: install_prereq.py
      name: install ceph pre-requisites
  - test:
      abort-on-fail: true
      config:
        verify_cluster_health: true
        steps:
          - config:
              command: bootstrap
              service: cephadm
              args:
                mon-ip: node1
                registry-url: registry.redhat.io
                allow-fqdn-hostname: true
                log-to-file: true
          - config:
              command: add_hosts
              service: host
              args:
                attach_ip_address: true
                labels: apply-all-labels
          - config:
              command: apply
              service: mgr
              args:
                placement:
                  label: mgr
          - config:
              command: apply
              service: mon
              args:
                placement:
                  label: mon
          - config:
              command: apply
              service: osd
              args:
                all-available-devices: true
      desc: RHCS cluster deployment using cephadm
      destroy-cluster: false
      module: test_cephadm.py
      name: deploy cluster

#  Test cases to be executed
  - test:
      abort-on-fail: true
      config:
        command: add
        id: client.1
        nodes:
          - node10
        install_packages:
          - ceph-common
        copy_admin_keyring: true
      desc: Setup client on NVMEoF gateway
      destroy-cluster: false
      module: test_client.py
      name: configure Ceph client for NVMe tests
      polarion-id: CEPH-83573758

  #  Configure Ceph NVMeoF gateway
  #  Configure Initiators
  #  Run IO on NVMe Targets
  - test:
      abort-on-fail: true
      config:
        verify_cluster_health: true
        steps:
          - config:
              command: shell
              args:
                - ceph osd pool create rbd
          - config:
              command: shell
              args:
                - ceph osd pool application enable rbd rbd
          - config:
              command: shell
              args:
                - rbd create -s 1G image1
          - config:
              command: apply
              service: nvmeof
              args:
                placement:
                  nodes:
                    - node5
                    - node6
              pos_args:
                - rbd
                - gw-group1
      desc: NVMeoF Gateway deployment using cephadm
      destroy-cluster: false
      do-not-skip-tc: true
      module: test_cephadm.py
      name: deploy nvmeof gateway

  - test:
      abort-on-fail: false
      config:
        node: node6
        pool: rbd
        port: 5500
        steps:
          - config:
              service: gateway
              command: version         # gateway Version
              base_cmd_args:
                format: json
                output: log
          - config:
              service: gateway
              command: info             # gateway info
          - config:
              service: loglevel
              command: get
              base_cmd_args:
                format: json
                output: stdio
          - config:
              service: loglevel
              command: set
              base_cmd_args:
                format: json
                output: stdio
              args:
                level: error
                print: error
          - config:
              service: loglevel
              command: disable
              base_cmd_args:
                format: json
                output: stdio
          - config:
              service: subsystem
              command: add              # Subsystem add
              args:
                subsystem: nqn.2016-06.io.spdk:cnode1
                serial-number: 1
          - config:
              service: subsystem
              command: add              # Subsystem add
              args:
                subsystem: nqn.2016-06.io.spdk:cnode2
                serial-number: 2
                no-group-append: true
          - config:
              service: subsystem
              command: delete           # subsystem delete
              args:
                subsystem: nqn.2016-06.io.spdk:cnode2
          - config:
              service: gateway
              command: info             # gateway info       
          - config:
              service: subsystem
              command: list             # Subsystem list
              base_cmd_args:
                format: json
          - config:
              service: connection
              command: list             # Subsystem connection list
              base_cmd_args:
                format: json
              args:
                subsystem: nqn.2016-06.io.spdk:cnode1.gw-group1
          - config:
              service: listener
              command: add                # Listener add
              args:
                subsystem: nqn.2016-06.io.spdk:cnode1.gw-group1
                host-name: node6
                trsvcid: 5001
                traddr: node6
              base_cmd_args:
                format: json
          - config:
              service: listener
              command: list               # Listener list
              args:
                subsystem: nqn.2016-06.io.spdk:cnode1.gw-group1
          - config:
              service: listener
              command: delete             # listener del
              args:
                subsystem: nqn.2016-06.io.spdk:cnode1.gw-group1
                host-name: node6
                trsvcid: 5001
                traddr: node6
          - config:
              service: host
              command: add              # add Host access
              args:
                subsystem: nqn.2016-06.io.spdk:cnode1.gw-group1
                host: '"*"'
          - config:
              service: host
              command: list             # List access hosts
              args:
                subsystem: nqn.2016-06.io.spdk:cnode1.gw-group1
          - config:
              service: host
              command: delete           # access host del
              args:
                subsystem: nqn.2016-06.io.spdk:cnode1.gw-group1
                host: '"*"'
          - config:
              service: namespace
              command: add              # Namespace add
              args:
                subsystem: nqn.2016-06.io.spdk:cnode1.gw-group1
                rbd-image: image1
                rbd-pool: rbd
                nsid: 1
          - config:
              service: namespace
              command: add              # Namespace add
              args:
                subsystem: nqn.2016-06.io.spdk:cnode1.gw-group1
                rbd-image: image2
                rbd-pool: rbd
                nsid: 2
                rbd-create-image: true
                size: 10G
          - config:
              service: namespace
              command: add              # Namespace add
              args:
<<<<<<< HEAD
                subsystem: nqn.2016-06.io.spdk:cnode1.gw-group1
=======
                subsystem: nqn.2016-06.io.spdk:cnode1
>>>>>>> 442f0158
                rbd-image: image3
                rbd-pool: rbd
                nsid: 3
                load-balancing-group: 1
                rbd-create-image: true
                size: 1G
          - config:
              service: namespace
              command: add              # Namespace add
              args:
<<<<<<< HEAD
                subsystem: nqn.2016-06.io.spdk:cnode1.gw-group1
=======
                subsystem: nqn.2016-06.io.spdk:cnode1
>>>>>>> 442f0158
                rbd-image: image4
                rbd-pool: rbd
                nsid: 4
                load-balancing-group: 2
                rbd-create-image: true
                size: 1G
          - config:
              service: namespace
              command: list             # namespace list
              args:
                subsystem: nqn.2016-06.io.spdk:cnode1.gw-group1
          - config:
              service: namespace
              command: set_qos             # namespace set_qos
              args:
                subsystem: nqn.2016-06.io.spdk:cnode1.gw-group1
                nsid: 1
                rw-ios-per-second: 10
          - config:
              service: namespace
              command: set_qos             # namespace set_qos
              args:
                subsystem: nqn.2016-06.io.spdk:cnode1.gw-group1
                nsid: 1
                rw-ios-per-second: 20
          - config:
              service: namespace
              command: resize              # Namespace resize
              args:
                subsystem: nqn.2016-06.io.spdk:cnode1.gw-group1
                nsid: 2
                size: 15G
          - config:
              service: namespace
              command: change_load_balancing_group              # Namespace change_load_balancing_group
              args:
<<<<<<< HEAD
                subsystem: nqn.2016-06.io.spdk:cnode1.gw-group1
=======
                subsystem: nqn.2016-06.io.spdk:cnode1
>>>>>>> 442f0158
                nsid: 3
                load-balancing-group: 2
          - config:
              service: namespace
              command: change_load_balancing_group              # Namespace change_load_balancing_group
              args:
<<<<<<< HEAD
                subsystem: nqn.2016-06.io.spdk:cnode1.gw-group1
=======
                subsystem: nqn.2016-06.io.spdk:cnode1
>>>>>>> 442f0158
                nsid: 4
                load-balancing-group: 1
          - config:
              service: namespace
              command: list             # namespace list
              args:
                subsystem: nqn.2016-06.io.spdk:cnode1.gw-group1
          - config:
              service: namespace
              command: get_io_stats             # namespace get_io_stats
              args:
                subsystem: nqn.2016-06.io.spdk:cnode1.gw-group1
                nsid: 1
          - config:
              service: namespace
              command: delete           # namespace delete
              args:
                subsystem: nqn.2016-06.io.spdk:cnode1.gw-group1
                nsid: 1
          - config:
              service: namespace
              command: delete           # namespace delete
              args:
                subsystem: nqn.2016-06.io.spdk:cnode1.gw-group1
                nsid: 2
          - config:
              service: namespace
              command: delete           # namespace delete
              args:
                subsystem: nqn.2016-06.io.spdk:cnode123.gw-group1
                nsid: 3
          - config:
              service: namespace
              command: delete           # namespace delete
              args:
                subsystem: nqn.2016-06.io.spdk:cnode123.gw-group1
                nsid: 4
          - config:
              service: subsystem
              command: delete           # subsystem delete
              args:
                subsystem: nqn.2016-06.io.spdk:cnode1.gw-group1
          - config:
              service: version          # CLI Version
              command: version
              base_cmd_args:
                format: json
                output: log
      desc: Manage NVMeoF Subsystem entities
      destroy-cluster: false
      module: test_nvme_cli.py
      name: Manage nvmeof gateway entities
      polarion-id: CEPH-83575783, CEPH-83581751

  - test:
      abort-on-fail: true
      config:
         command: remove
         service: nvmeof
         args:
           service_name: nvmeof.rbd.gw-group1
           verify: true
      desc: NVMeoF Gateway deployment using cephadm
      destroy-cluster: false
      module: test_orch.py
      name: Delete nvmeof gateway

  - test:
      abort-on-fail: true
      config:
        verify_cluster_health: true
        steps:
          - config:
              command: shell
              args:
                - ceph config set mon mon_allow_pool_delete true
          - config:
              command: shell
              args:
                - ceph osd pool rm rbd rbd --yes-i-really-really-mean-it
      desc: NVMeoF Gateway deployment using cephadm
      do-not-skip-tc: true
      destroy-cluster: false
      module: test_cephadm.py
      name: Delete nvmeof gateway pre-reqs<|MERGE_RESOLUTION|>--- conflicted
+++ resolved
@@ -160,7 +160,7 @@
                 subsystem: nqn.2016-06.io.spdk:cnode2
           - config:
               service: gateway
-              command: info             # gateway info       
+              command: info             # gateway info
           - config:
               service: subsystem
               command: list             # Subsystem list
@@ -235,11 +235,7 @@
               service: namespace
               command: add              # Namespace add
               args:
-<<<<<<< HEAD
-                subsystem: nqn.2016-06.io.spdk:cnode1.gw-group1
-=======
-                subsystem: nqn.2016-06.io.spdk:cnode1
->>>>>>> 442f0158
+                subsystem: nqn.2016-06.io.spdk:cnode1.gw-group1
                 rbd-image: image3
                 rbd-pool: rbd
                 nsid: 3
@@ -250,11 +246,7 @@
               service: namespace
               command: add              # Namespace add
               args:
-<<<<<<< HEAD
-                subsystem: nqn.2016-06.io.spdk:cnode1.gw-group1
-=======
-                subsystem: nqn.2016-06.io.spdk:cnode1
->>>>>>> 442f0158
+                subsystem: nqn.2016-06.io.spdk:cnode1.gw-group1
                 rbd-image: image4
                 rbd-pool: rbd
                 nsid: 4
@@ -291,22 +283,14 @@
               service: namespace
               command: change_load_balancing_group              # Namespace change_load_balancing_group
               args:
-<<<<<<< HEAD
-                subsystem: nqn.2016-06.io.spdk:cnode1.gw-group1
-=======
-                subsystem: nqn.2016-06.io.spdk:cnode1
->>>>>>> 442f0158
+                subsystem: nqn.2016-06.io.spdk:cnode1.gw-group1
                 nsid: 3
                 load-balancing-group: 2
           - config:
               service: namespace
               command: change_load_balancing_group              # Namespace change_load_balancing_group
               args:
-<<<<<<< HEAD
-                subsystem: nqn.2016-06.io.spdk:cnode1.gw-group1
-=======
-                subsystem: nqn.2016-06.io.spdk:cnode1
->>>>>>> 442f0158
+                subsystem: nqn.2016-06.io.spdk:cnode1.gw-group1
                 nsid: 4
                 load-balancing-group: 1
           - config:
